--- conflicted
+++ resolved
@@ -22,6 +22,7 @@
 # along with this program; if not, write to the Free Software Foundation,
 # Inc., 59 Temple Place, Suite 330, Boston, MA 02111-1307 USA
 ##############################################################################
+import unittest
 from spack.spec import *
 from spack.test.mock_packages_test import *
 
@@ -365,8 +366,4 @@
         self.check_constrain_not_changed('libelf^foo%gcc@4.5', 'libelf^foo%gcc@4.5')
         self.check_constrain_not_changed('libelf^foo+debug', 'libelf^foo+debug')
         self.check_constrain_not_changed('libelf^foo~debug', 'libelf^foo~debug')
-<<<<<<< HEAD
         self.check_constrain_not_changed('libelf^foo arch=bgqos_0', 'libelf^foo arch=bgqos_0')
-=======
-        self.check_constrain_not_changed('libelf^foo=bgqos_0', 'libelf^foo=bgqos_0')
->>>>>>> dd84a575
